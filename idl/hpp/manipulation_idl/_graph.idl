--- conflicted
+++ resolved
@@ -54,13 +54,8 @@
         void addLockedJointConstraint (in constraints_idl::LockedJoint lj) raises (Error);
 
         constraints_idl::Implicits numericalConstraints () raises (Error);
-<<<<<<< HEAD
-        constraints_idl::Implicits lockedJoints () raises (Error);
 
         void resetNumericalConstraints () raises (Error);
-        void resetLockedJoints () raises (Error);
-=======
->>>>>>> 07396588
       }; // interface GraphComponent
 
       interface StateSelector
