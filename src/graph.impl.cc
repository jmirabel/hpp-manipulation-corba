--- conflicted
+++ resolved
@@ -165,19 +165,11 @@
 	// factory for steering methods.
         graph::GraphPtr_t g = graph::Graph::create(graphName, robot,
             problemSolver()->problem());
-<<<<<<< HEAD
-        graph_->maxIterations (problemSolver()->maxIterProjection ());
-        graph_->errorThreshold (problemSolver()->errorThreshold ());
-        problemSolver()->constraintGraph (graph_);
-        problemSolver()->problem()->constraintGraph (graph_);
-        return (Long) graph_->id ();
-=======
-        g->maxIterations (problemSolver()->maxIterations ());
+        g->maxIterations (problemSolver()->maxIterProjection ());
         g->errorThreshold (problemSolver()->errorThreshold ());
         problemSolver()->constraintGraph (g);
         problemSolver()->problem()->constraintGraph (g);
         return (Long) g->id ();
->>>>>>> 989631d2
       }
 
       Long Graph::createSubGraph(const char* subgraphName)
