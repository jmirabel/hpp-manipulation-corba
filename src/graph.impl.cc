--- conflicted
+++ resolved
@@ -54,13 +54,6 @@
       using graph::EdgePtr_t;
       using graph::LevelSetEdgePtr_t;
       using graph::WaypointEdgePtr_t;
-<<<<<<< HEAD
-=======
-      using hpp::corbaserver::toStringVector;
-      using hpp::corbaserver::toStringList;
-      using hpp::corbaserver::toNames_t;
-      using hpp::corbaserver::toIntSeq;
->>>>>>> 2d29356c
 
       namespace {
 	static Configuration_t floatSeqToConfig
@@ -134,12 +127,6 @@
       std::vector <std::string>
       convertPassiveDofNameVector (const hpp::Names_t& names, const size_t& s)
       {
-<<<<<<< HEAD
-        assert (s >= names.length ());
-        std::vector <std::string> ret =
-          corbaServer::toStrings< std::vector<std::string> > (names);
-        ret.resize (s, std::string());
-=======
 	if (names.length () != s) {
 	  std::ostringstream oss;
 	  oss << "Number of constraints (" << s
@@ -149,11 +136,7 @@
 	  oss << "Use ProblemSolver.addPassiveDofs to create lists of passive joints.";
 	    throw std::runtime_error (oss.str ().c_str ());
 	}
-        std::vector <std::string> ret (s, std::string ());
-        for (CORBA::ULong i=0; i<names.length (); ++i)
-          ret [i] = std::string (names[i]);
->>>>>>> 2d29356c
-        return ret;
+        return toStringVector (names);
       }
 
       Graph::Graph () :
